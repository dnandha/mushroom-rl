from copy import deepcopy

import numpy as np

from mushroom_rl.algorithms.agent import Agent
from mushroom_rl.approximators.parametric.torch_approximator import *
from mushroom_rl.approximators.regressor import Regressor
from mushroom_rl.utils.replay_memory import PrioritizedReplayMemory, ReplayMemory


class AbstractDQN(Agent):
    def __init__(self, mdp_info, policy, approximator, approximator_params,
                 batch_size, target_update_frequency,
                 replay_memory=None, initial_replay_size=500,
                 max_replay_size=5000, fit_params=None, clip_reward=True):
        """
        Constructor.

        Args:
            approximator (object): the approximator to use to fit the
               Q-function;
            approximator_params (dict): parameters of the approximator to
                build;
            batch_size (int): the number of samples in a batch;
            target_update_frequency (int): the number of samples collected
                between each update of the target network;
            replay_memory ([ReplayMemory, PrioritizedReplayMemory], None): the
                object of the replay memory to use; if None, a default replay
                memory is created;
            initial_replay_size (int): the number of samples to collect before
                starting the learning;
            max_replay_size (int): the maximum number of samples in the replay
                memory;
            fit_params (dict, None): parameters of the fitting algorithm of the
                approximator;
            clip_reward (bool, True): whether to clip the reward or not.

        """
        self._fit_params = dict() if fit_params is None else fit_params

        self._batch_size = batch_size
        self._clip_reward = clip_reward
        self._target_update_frequency = target_update_frequency

        if replay_memory is not None:
            self._replay_memory = replay_memory
            if isinstance(replay_memory, PrioritizedReplayMemory):
                self._fit = self._fit_prioritized
            else:
                self._fit = self._fit_standard
        else:
            self._replay_memory = ReplayMemory(initial_replay_size,
                                               max_replay_size)
            self._fit = self._fit_standard

        self._n_updates = 0

        apprx_params_train = deepcopy(approximator_params)
        apprx_params_target = deepcopy(approximator_params)

        self._initialize_regressors(approximator, apprx_params_train,
                                    apprx_params_target)
        policy.set_q(self.approximator)

        self._add_save_attr(
            _fit_params='pickle',
            _batch_size='primitive',
            _n_approximators='primitive',
            _clip_reward='primitive',
            _target_update_frequency='primitive',
            _replay_memory='mushroom',
            _n_updates='primitive',
            approximator='mushroom',
            target_approximator='mushroom'
        )

        super().__init__(mdp_info, policy)

    def fit(self, dataset):
        self._fit(dataset)

        self._n_updates += 1
        if self._n_updates % self._target_update_frequency == 0:
            self._update_target()

    def _fit_standard(self, dataset, approximator=None):
        self._replay_memory.add(dataset)
        if self._replay_memory.initialized:
            state, action, reward, next_state, absorbing, _ = \
                self._replay_memory.get(self._batch_size)

            if self._clip_reward:
                reward = np.clip(reward, -1, 1)

            q_next = self._next_q(next_state, absorbing)
            q = reward + self.mdp_info.gamma * q_next

            if approximator is None:
                self.approximator.fit(state, action, q, **self._fit_params)
            else:
                approximator.fit(state, action, q, **self._fit_params)

    def _fit_prioritized(self, dataset, approximator=None):
        self._replay_memory.add(
            dataset, np.ones(len(dataset)) * self._replay_memory.max_priority)
        if self._replay_memory.initialized:
            state, action, reward, next_state, absorbing, _, idxs, is_weight = \
                self._replay_memory.get(self._batch_size)

            if self._clip_reward:
                reward = np.clip(reward, -1, 1)

            q_next = self._next_q(next_state, absorbing)
            q = reward + self.mdp_info.gamma * q_next
            td_error = q - self.approximator.predict(state, action)

            self._replay_memory.update(td_error, idxs)

            if approximator is None:
                self.approximator.fit(state, action, q, weights=is_weight,
                                      **self._fit_params)
            else:
                approximator.fit(state, action, q, weights=is_weight,
                                 **self._fit_params)

    def draw_action(self, state):
        action = super().draw_action(np.array(state))

        return action

    def _initialize_regressors(self, approximator, apprx_params_train,
                               apprx_params_target):
        self.approximator = Regressor(approximator, **apprx_params_train)
        self.target_approximator = Regressor(approximator,
                                             **apprx_params_target)
        self._update_target()

    def _update_target(self):
        """
        Update the target network.

        """
        self.target_approximator.set_weights(self.approximator.get_weights())

    def _next_q(self, next_state, absorbing):
        """
        Args:
            next_state (np.ndarray): the states where next action has to be
                evaluated;
            absorbing (np.ndarray): the absorbing flag for the states in
                ``next_state``.

        Returns:
            Maximum action-value for each state in ``next_state``.

        """
<<<<<<< HEAD
        q = self.target_approximator.predict(next_state)
        if np.any(absorbing):
            shape = list(q.shape)
            shape[-1] = 1
            q *= 1 - absorbing.reshape(shape)

        return np.max(q, axis=-1)

    def draw_action(self, state):
        action = super(DQN, self).draw_action(np.array(state))

        return action
=======
        raise NotImplementedError
>>>>>>> 988f7927

    def _post_load(self):
        if isinstance(self._replay_memory, PrioritizedReplayMemory):
            self._fit = self._fit_prioritized
        else:
            self._fit = self._fit_standard

        self.policy.set_q(self.approximator)


class DQN(AbstractDQN):
    """
    Deep Q-Network algorithm.
    "Human-Level Control Through Deep Reinforcement Learning".
    Mnih V. et al.. 2015.

    """
    def _next_q(self, next_state, absorbing):
        q = self.target_approximator.predict(next_state)
        if np.any(absorbing):
            q *= 1 - absorbing.reshape(-1, 1)

        return np.max(q, axis=1)<|MERGE_RESOLUTION|>--- conflicted
+++ resolved
@@ -154,22 +154,7 @@
             Maximum action-value for each state in ``next_state``.
 
         """
-<<<<<<< HEAD
-        q = self.target_approximator.predict(next_state)
-        if np.any(absorbing):
-            shape = list(q.shape)
-            shape[-1] = 1
-            q *= 1 - absorbing.reshape(shape)
-
-        return np.max(q, axis=-1)
-
-    def draw_action(self, state):
-        action = super(DQN, self).draw_action(np.array(state))
-
-        return action
-=======
         raise NotImplementedError
->>>>>>> 988f7927
 
     def _post_load(self):
         if isinstance(self._replay_memory, PrioritizedReplayMemory):
@@ -190,6 +175,8 @@
     def _next_q(self, next_state, absorbing):
         q = self.target_approximator.predict(next_state)
         if np.any(absorbing):
-            q *= 1 - absorbing.reshape(-1, 1)
+            shape = list(q.shape)
+            shape[-1] = 1
+            q *= 1 - absorbing.reshape(shape)
 
-        return np.max(q, axis=1)+        return np.max(q, axis=-1)