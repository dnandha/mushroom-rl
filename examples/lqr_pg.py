import numpy as np

from mushroom.algorithms.policy_search import REINFORCE, GPOMDP, eNAC
from mushroom.approximators.parametric import LinearApproximator
from mushroom.approximators.regressor import Regressor
from mushroom.core.core import Core
from mushroom.environments import LQR
from mushroom.policy import MultivariateGaussianPolicy
from mushroom.utils.dataset import compute_J
from mushroom.utils.parameters import AdaptiveParameter

from tqdm import tqdm


"""
This script aims to replicate the experiments on the LQR MDP 
using policy gradient algorithms.

"""

tqdm.monitor_interval = 0

<<<<<<< HEAD

def experiment(alg, n_iterations, n_runs, ep_per_run):
=======
def experiment(alg, n_runs, n_iterations, ep_per_run):
>>>>>>> 3a6846e2
    np.random.seed()

    # MDP
    mdp = LQR.generate(dimensions=1)

    approximator_params = dict(input_dim=mdp.info.observation_space.shape)
    approximator = Regressor(LinearApproximator,
                             input_shape=mdp.info.observation_space.shape,
                             output_shape=mdp.info.action_space.shape,
                             params=approximator_params)

<<<<<<< HEAD
    sigma = .1 * np.eye(2)
=======
    sigma = 0.1*np.eye(1)
>>>>>>> 3a6846e2
    policy = MultivariateGaussianPolicy(mu=approximator, sigma=sigma)

    # Agent
    learning_rate = AdaptiveParameter(value=.01)
    algorithm_params = dict(learning_rate=learning_rate)
    fit_params = dict()
    agent_params = {'algorithm_params': algorithm_params,
                    'fit_params': fit_params}
    agent = alg(policy, mdp.info, agent_params)

    # Train
    core = Core(agent, mdp)
    dataset_eval = core.evaluate(n_episodes=ep_per_run)
    print 'policy parameters: ', policy.get_weights()
    J = compute_J(dataset_eval, gamma=mdp.info.gamma)
    print('J at start : ' + str(np.mean(J)))

    for i in xrange(n_runs):
        core.learn(n_episodes=n_iterations * ep_per_run,
                   n_episodes_per_fit=ep_per_run)
        dataset_eval = core.evaluate(n_episodes=ep_per_run)
        print 'policy parameters: ', policy.get_weights()
        J = compute_J(dataset_eval, gamma=mdp.info.gamma)
        print('J at iteration ' + str(i) + ': ' + str(np.mean(J)))

    np.save('ship_steering.npy', dataset_eval)


if __name__ == '__main__':

    algs = [REINFORCE, GPOMDP, eNAC]

    for alg in algs:
        print alg.__name__
        experiment(alg, n_runs=10, n_iterations=40, ep_per_run=100)<|MERGE_RESOLUTION|>--- conflicted
+++ resolved
@@ -20,28 +20,18 @@
 
 tqdm.monitor_interval = 0
 
-<<<<<<< HEAD
-
-def experiment(alg, n_iterations, n_runs, ep_per_run):
-=======
 def experiment(alg, n_runs, n_iterations, ep_per_run):
->>>>>>> 3a6846e2
     np.random.seed()
 
     # MDP
     mdp = LQR.generate(dimensions=1)
 
     approximator_params = dict(input_dim=mdp.info.observation_space.shape)
-    approximator = Regressor(LinearApproximator,
-                             input_shape=mdp.info.observation_space.shape,
+    approximator = Regressor(LinearApproximator, input_shape=mdp.info.observation_space.shape,
                              output_shape=mdp.info.action_space.shape,
                              params=approximator_params)
 
-<<<<<<< HEAD
-    sigma = .1 * np.eye(2)
-=======
-    sigma = 0.1*np.eye(1)
->>>>>>> 3a6846e2
+    sigma = .1 * np.eye(1)
     policy = MultivariateGaussianPolicy(mu=approximator, sigma=sigma)
 
     # Agent
